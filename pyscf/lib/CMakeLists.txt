--- conflicted
+++ resolved
@@ -112,8 +112,6 @@
   set(CMAKE_INSTALL_RPATH "\$ORIGIN:\$ORIGIN/deps/lib:\$ORIGIN/deps/lib64")
 endif ()
 
-<<<<<<< HEAD
-=======
 # Build the PDFT library
 set (PDFT_SOURCE_FILES "../mcpdft/nr_numint.c")
 add_library (clib_pdft SHARED ${PDFT_SOURCE_FILES})
@@ -124,7 +122,6 @@
     LIBRARY_OUTPUT_DIRECTORY ${PROJECT_SOURCE_DIR}
     OUTPUT_NAME "pdft")
 
->>>>>>> d9de3c2f
 # Build the occri library (optional - depends on availability of FFTW, OpenMP)
 option(BUILD_OCCRI "Build OCCRI C extension (requires FFTW, OpenMP)" ON)
 
@@ -137,11 +134,7 @@
     # Check for required dependencies
     set(OCCRI_DEPS_FOUND TRUE)
     
-<<<<<<< HEAD
-    # Find FFTW (optional)
-=======
     # Find FFTW
->>>>>>> d9de3c2f
     find_library(FFTW3_LIBRARY fftw3)
     find_library(FFTW3_THREADS_LIBRARY fftw3_threads)
     find_path(FFTW3_INCLUDE_DIR fftw3.h)
@@ -151,11 +144,7 @@
         set(OCCRI_DEPS_FOUND FALSE)
     endif()
     
-<<<<<<< HEAD
-    # Find OpenMP (optional)
-=======
     # Find OpenMP
->>>>>>> d9de3c2f
     find_package(OpenMP)
     if(NOT OPENMP_FOUND)
         message(STATUS "OpenMP not found - OCCRI C extension will not be built")
@@ -170,11 +159,7 @@
         target_include_directories(occri PRIVATE ${CMAKE_CURRENT_SOURCE_DIR}/occri)
         target_include_directories(occri PRIVATE ${FFTW3_INCLUDE_DIR})
         
-<<<<<<< HEAD
-        # Link against FFTW, BLAS, and OpenMP
-=======
         # Link against FFTW and OpenMP
->>>>>>> d9de3c2f
         target_link_libraries(occri
             ${OPENMP_C_PROPERTIES}
             ${FFTW3_LIBRARY}
